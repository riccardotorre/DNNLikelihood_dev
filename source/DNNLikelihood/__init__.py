import sys
from os import path
sys.dont_write_bytecode = True

from . import base, utils, corner
from .show_prints import Verbosity, print
from .resources import Resources
<<<<<<< HEAD
from . import custom_losses
from . import utils
from .utils import _FunctionWrapper
from . import inference
from . import corner
from .histfactory import Histfactory
from .likelihood import Lik
from .sampler import Sampler
from .data import Data
from .dnn_likelihood_ensemble import DnnLikEnsemble
from .dnn_likelihood import DnnLik
=======
from .base import Name, FileManager, ParsManager, Predictions, LogPDF,  Figures, Plots, Inference
from .histfactory import Histfactory, HistFactoryFileManager, HistfactoryPredictions
from .likelihood import Lik, LikFileManager, LikParsManager, LikPredictions
from .sampler import Sampler, SamplerFileManager
from .data import Data, DataFileManager
#from .dnn_likelihood_ensemble import DnnLikEnsemble
from .dnn_likelihood import DnnLik, DNNLikFileManager
>>>>>>> 0680939a
mplstyle_path = path.join(path.split(path.realpath(__file__))[0],"matplotlib.mplstyle")

#from .DNNLik import DNNLik
#from . import files

# Print strategy: most functions have an optional argument verbose. 
#   Warnings and errors always print. When verbose=0 no information is printed.
#   When verbose=-1 only information from the current function is printed, while
#   information from embedded functions is not printed. When verbose > 0 all information are
#   printed. Finally, for functions with different verbose modes (like tf.keras model.fit) the
#   verbose argument is passed to the function and set to zero if verbose = -1.
#   !!!!!!!!!!!!! Should review the ShowPrints strategy: check if it's useful or if we can get rid of it<|MERGE_RESOLUTION|>--- conflicted
+++ resolved
@@ -5,19 +5,6 @@
 from . import base, utils, corner
 from .show_prints import Verbosity, print
 from .resources import Resources
-<<<<<<< HEAD
-from . import custom_losses
-from . import utils
-from .utils import _FunctionWrapper
-from . import inference
-from . import corner
-from .histfactory import Histfactory
-from .likelihood import Lik
-from .sampler import Sampler
-from .data import Data
-from .dnn_likelihood_ensemble import DnnLikEnsemble
-from .dnn_likelihood import DnnLik
-=======
 from .base import Name, FileManager, ParsManager, Predictions, LogPDF,  Figures, Plots, Inference
 from .histfactory import Histfactory, HistFactoryFileManager, HistfactoryPredictions
 from .likelihood import Lik, LikFileManager, LikParsManager, LikPredictions
@@ -25,7 +12,6 @@
 from .data import Data, DataFileManager
 #from .dnn_likelihood_ensemble import DnnLikEnsemble
 from .dnn_likelihood import DnnLik, DNNLikFileManager
->>>>>>> 0680939a
 mplstyle_path = path.join(path.split(path.realpath(__file__))[0],"matplotlib.mplstyle")
 
 #from .DNNLik import DNNLik
