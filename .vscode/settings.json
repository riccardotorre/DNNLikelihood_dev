--- conflicted
+++ resolved
@@ -1,13 +1,6 @@
 {
-<<<<<<< HEAD
-    "python.pythonPath": "C:\\Users\\Admin\\Anaconda3\\envs\\TensorFlow2-GPU\\python.exe",
-    "restructuredtext.linter.disabled": true,
-    "restructuredtext.confPath": "${workspaceFolder}\\docs",
-    "esbonio.sphinx.confDir": "${workspaceFolder}\\docs"
-=======
     "esbonio.server.enabled": true,
     "esbonio.sphinx.confDir": "${workspaceFolder}\\docs",
     "python.linting.mypyEnabled": true,
     "python.linting.enabled": true
->>>>>>> 6629dc95
 }